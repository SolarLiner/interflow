--- conflicted
+++ resolved
@@ -6,10 +6,7 @@
         wasm: { any(target_os = "wasm32") },
         os_alsa: { any(target_os = "linux", target_os = "dragonfly", target_os = "freebsd",
             target_os = "netbsd") },
-<<<<<<< HEAD
-        os_wasapi: { target_os = "windows" }
-=======
-        os_coreaudio: { any (target_os = "macos", target_os = "ios") }
->>>>>>> a26b7277
+        os_coreaudio: { any (target_os = "macos", target_os = "ios") },
+        os_wasapi: { target_os = "windows" },
     }
 }