<<<<<<< HEAD
use crate::{
    AudioDevice, AudioDriver, AudioInputDevice, AudioOutputCallback, AudioOutputDevice, DeviceType,
};
=======
//! # Backends
//!
//! Home of the various backends supported by the library.
//!
//! Each backend is provided in its own submodule. Types should be public so that the user isn't
//! limited to going through the main API if they want to choose a specific backend.

use crate::{AudioDriver, AudioInputDevice, AudioOutputDevice, DeviceType};
>>>>>>> c2df47af

#[cfg(os_alsa)]
pub mod alsa;

<<<<<<< HEAD
#[cfg(os_coreaudio)]
pub mod coreaudio;

=======
/// Returns the default driver.
///
/// "Default" here means that it is a supported driver that is available on the platform.
///
/// The signature makes it unfortunately impossible to do runtime selection, and could change in
/// the future to make it possible. Until now, the "default" driver is the lowest common
/// denominator.
///
/// Selects the following driver depending on platform:
/// 
/// | **Platform** | **Driver** |
/// |:------------:|:----------:|
/// |     Linux    |    ALSA    |
>>>>>>> c2df47af
pub fn default_driver() -> impl AudioDriver {
    #[cfg(os_alsa)]
    return alsa::AlsaDriver;
    #[cfg(os_coreaudio)]
    return coreaudio::CoreAudioDriver;
}

/// Returns the default input device for the given audio driver.
///
/// The default device is usually the one the user has selected in its system settings.
pub fn default_input_device_from<Driver: AudioDriver>(driver: &Driver) -> Driver::Device
where
    Driver::Device: Clone + AudioInputDevice,
{
    driver
        .default_device(DeviceType::Input)
        .expect("Audio driver error")
        .expect(
            "No \
    default device found",
        )
        .clone()
}

/// Default input device from the default driver for this platform.
/// 
/// "Default" here means both in terms of platform support but also can include runtime selection.
/// Therefore, it is better to use this method directly rather than first getting the default 
/// driver from [`default_driver`].
pub fn default_input_device() -> impl AudioInputDevice {
    #[cfg(os_alsa)]
    return default_input_device_from(&alsa::AlsaDriver);
    #[cfg(os_coreaudio)]
    return default_input_device_from(&coreaudio::CoreAudioDriver);
}

/// Returns the default input device for the given audio driver.
///
/// The default device is usually the one the user has selected in its system settings.
pub fn default_output_device_from<Driver: AudioDriver>(driver: &Driver) -> Driver::Device
where
    Driver::Device: Clone + AudioOutputDevice,
{
    driver
        .default_device(DeviceType::Output)
        .expect("Audio driver error")
        .expect("No default device found")
        .clone()
}


/// Default output device from the default driver for this platform.
///
/// "Default" here means both in terms of platform support but also can include runtime selection.
/// Therefore, it is better to use this method directly rather than first getting the default 
/// driver from [`default_driver`].
pub fn default_output_device() -> impl AudioOutputDevice {
    #[cfg(os_alsa)]
    return default_output_device_from(&alsa::AlsaDriver);
    #[cfg(os_coreaudio)]
    return default_output_device_from(&coreaudio::CoreAudioDriver);
}<|MERGE_RESOLUTION|>--- conflicted
+++ resolved
@@ -1,26 +1,18 @@
-<<<<<<< HEAD
-use crate::{
-    AudioDevice, AudioDriver, AudioInputDevice, AudioOutputCallback, AudioOutputDevice, DeviceType,
-};
-=======
 //! # Backends
 //!
 //! Home of the various backends supported by the library.
 //!
 //! Each backend is provided in its own submodule. Types should be public so that the user isn't
-//! limited to going through the main API if they want to choose a specific backend.
-
-use crate::{AudioDriver, AudioInputDevice, AudioOutputDevice, DeviceType};
->>>>>>> c2df47af
+//! limited to going through the main API if they want to choose a specific backend.use crate::{
+    AudioDriver, AudioInputDevice, AudioOutputDevice, DeviceType,
+};
 
 #[cfg(os_alsa)]
 pub mod alsa;
 
-<<<<<<< HEAD
 #[cfg(os_coreaudio)]
 pub mod coreaudio;
 
-=======
 /// Returns the default driver.
 ///
 /// "Default" here means that it is a supported driver that is available on the platform.
@@ -30,11 +22,10 @@
 /// denominator.
 ///
 /// Selects the following driver depending on platform:
-/// 
+///
 /// | **Platform** | **Driver** |
 /// |:------------:|:----------:|
 /// |     Linux    |    ALSA    |
->>>>>>> c2df47af
 pub fn default_driver() -> impl AudioDriver {
     #[cfg(os_alsa)]
     return alsa::AlsaDriver;
@@ -60,9 +51,9 @@
 }
 
 /// Default input device from the default driver for this platform.
-/// 
+///
 /// "Default" here means both in terms of platform support but also can include runtime selection.
-/// Therefore, it is better to use this method directly rather than first getting the default 
+/// Therefore, it is better to use this method directly rather than first getting the default
 /// driver from [`default_driver`].
 pub fn default_input_device() -> impl AudioInputDevice {
     #[cfg(os_alsa)]
@@ -89,7 +80,7 @@
 /// Default output device from the default driver for this platform.
 ///
 /// "Default" here means both in terms of platform support but also can include runtime selection.
-/// Therefore, it is better to use this method directly rather than first getting the default 
+/// Therefore, it is better to use this method directly rather than first getting the default
 /// driver from [`default_driver`].
 pub fn default_output_device() -> impl AudioOutputDevice {
     #[cfg(os_alsa)]
