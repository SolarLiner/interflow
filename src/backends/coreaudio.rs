//! # CoreAudio backend
//!
//! CoreAudio is the audio backend for macOS and iOS devices.

use std::borrow::Cow;
use std::convert::Infallible;

use coreaudio::audio_unit::audio_format::LinearPcmFlags;
use coreaudio::audio_unit::macos_helpers::{
    audio_unit_from_device_id, get_audio_device_ids_for_scope, get_default_device_id,
    get_device_name, get_supported_physical_stream_formats,
};
use coreaudio::audio_unit::render_callback::{data, Args};
use coreaudio::audio_unit::{AudioUnit, Element, SampleFormat, Scope, StreamFormat};
use coreaudio::sys::{
    kAudioUnitProperty_SampleRate, kAudioUnitProperty_StreamFormat, AudioDeviceID,
};
use thiserror::Error;

use crate::audio_buffer::{AudioBuffer, Sample};
use crate::channel_map::Bitset;
use crate::channel_map::ChannelMap32;
use crate::device::{AudioDevice, AudioInputDevice, AudioOutputDevice, Channel, DeviceType};
use crate::driver::AudioDriver;
use crate::stream::{
    AudioCallbackContext, AudioInput, AudioInputCallback, AudioOutput, AudioOutputCallback,
    AudioStreamHandle, StreamConfig,
};
use crate::timestamp::Timestamp;
use crate::SendEverywhereButOnWeb;

/// Type of errors from the CoreAudio backend
#[derive(Debug, Error)]
#[error("CoreAudio error:")]
pub enum CoreAudioError {
    /// Error originating from CoreAudio
    #[error("{0}")]
    BackendError(#[from] coreaudio::Error),
    /// The scope given to an audio device is invalid.
    #[error("Invalid scope {0:?}")]
    InvalidScope(Scope),
}

/// The CoreAudio driver.
#[derive(Debug, Copy, Clone)]
pub struct CoreAudioDriver;

impl AudioDriver for CoreAudioDriver {
    type Error = CoreAudioError;
    type Device = CoreAudioDevice;
    const DISPLAY_NAME: &'static str = "CoreAudio";

    fn version(&self) -> Result<Cow<str>, Self::Error> {
        Ok(Cow::Borrowed("unknown"))
    }

    fn default_device(&self, device_type: DeviceType) -> Result<Option<Self::Device>, Self::Error> {
        let Some(device_id) = get_default_device_id(device_type.is_input()) else {
            return Ok(None);
        };
        Ok(Some(CoreAudioDevice::from_id(
            device_id,
            device_type.is_input(),
        )?))
    }

    fn list_devices(&self) -> Result<impl IntoIterator<Item = Self::Device>, Self::Error> {
        let per_scope = [Scope::Input, Scope::Output]
            .into_iter()
            .map(|scope| {
                let audio_ids = get_audio_device_ids_for_scope(scope)?;
                audio_ids
                    .into_iter()
                    .map(|id| CoreAudioDevice::from_id(id, matches!(scope, Scope::Input)))
                    .collect::<Result<Vec<_>, _>>()
            })
            .collect::<Result<Vec<_>, _>>()?;
        Ok(per_scope.into_iter().flatten())
    }
}

/// Type of devices available from the CoreAudio driver.
#[derive(Debug, Clone, Copy)]
pub struct CoreAudioDevice {
    device_id: AudioDeviceID,
    device_type: DeviceType,
}

impl CoreAudioDevice {
    fn from_id(device_id: AudioDeviceID, is_input: bool) -> Result<Self, CoreAudioError> {
        let is_output = !is_input; // TODO: Interact with CoreAudio directly to be able to work with duplex devices
        let is_default = get_default_device_id(true) == Some(device_id)
            || get_default_device_id(false) == Some(device_id);
        let mut device_type = DeviceType::empty();
        device_type.set(DeviceType::INPUT, is_input);
        device_type.set(DeviceType::OUTPUT, is_output);
        device_type.set(DeviceType::DEFAULT, is_default);
        Ok(Self {
            device_id,
            device_type,
        })
    }
}

impl AudioDevice for CoreAudioDevice {
    type Error = CoreAudioError;

    fn name(&self) -> Cow<str> {
        match get_device_name(self.device_id) {
            Ok(std) => Cow::Owned(std),
            Err(err) => {
                eprintln!("Cannot get audio device name: {err}");
                Cow::Borrowed("<unknown>")
            }
        }
    }

<<<<<<< HEAD
=======
    fn device_type(&self) -> DeviceType {
        self.device_type
    }

    fn channel_map(&self) -> impl IntoIterator<Item = Channel> {
        let is_input = matches!(self.device_type, DeviceType::INPUT);
        let channels = match audio_unit_from_device_id(self.device_id, is_input) {
            Err(err) => {
                eprintln!("CoreAudio error getting audio unit: {err}");
                0
            }
            Ok(audio_unit) => {
                let stream_format = if is_input {
                    audio_unit.input_stream_format().unwrap()
                } else {
                    audio_unit.output_stream_format().unwrap()
                };
                stream_format.channels as usize
            }
        };
        (0..channels).map(|ch| Channel {
            index: ch,
            name: Cow::Owned(format!("Channel {}", ch)),
        })
    }

>>>>>>> 6635456c
    fn is_config_supported(&self, _config: &StreamConfig) -> bool {
        true
    }

    fn enumerate_configurations(&self) -> Option<impl IntoIterator<Item = StreamConfig>> {
        const TYPICAL_SAMPLERATES: [f64; 5] = [44100., 48000., 96000., 128000., 192000.];
        let supported_list = get_supported_physical_stream_formats(self.device_id)
            .inspect_err(|err| eprintln!("Error getting stream formats: {err}"))
            .ok()?;
        Some(supported_list.into_iter().flat_map(|asbd| {
            let samplerate_range = asbd.mSampleRateRange.mMinimum..asbd.mSampleRateRange.mMaximum;
            TYPICAL_SAMPLERATES
                .iter()
                .copied()
                .filter(move |sr| samplerate_range.contains(sr))
                .flat_map(move |sr| {
                    [false, true]
                        .into_iter()
                        .map(move |exclusive| (sr, exclusive))
                })
                .map(move |(samplerate, exclusive)| {
                    let channels = 1 << (asbd.mFormat.mChannelsPerFrame - 1);
                    StreamConfig {
                        samplerate,
                        channels,
                        buffer_size_range: (None, None),
                        exclusive,
                    }
                })
        }))
    }
}

fn input_stream_format(sample_rate: f64, channels: ChannelMap32) -> StreamFormat {
    StreamFormat {
        sample_rate,
        sample_format: SampleFormat::I16,
        flags: LinearPcmFlags::IS_SIGNED_INTEGER,
        channels: channels.count() as _,
    }
}

impl AudioInputDevice for CoreAudioDevice {
    type StreamHandle<Callback: AudioInputCallback> = CoreAudioStream<Callback>;

    fn input_channel_map(&self) -> impl Iterator<Item = Channel> {
        let channels = match audio_unit_from_device_id(self.device_id, true) {
            Err(err) => {
                eprintln!("CoreAudio error getting audio unit: {err}");
                0
            }
            Ok(audio_unit) => {
                let stream_format = audio_unit.input_stream_format().unwrap();
                stream_format.channels as usize
            }
        };
        (0..channels).map(|ch| Channel {
            index: ch,
            name: Cow::Owned(format!("Channel {}", ch)),
        })
    }

    fn default_input_config(&self) -> Result<StreamConfig, Self::Error> {
        let audio_unit = audio_unit_from_device_id(self.device_id, true)?;
        let samplerate = audio_unit.get_property::<f64>(
            kAudioUnitProperty_SampleRate,
            Scope::Input,
            Element::Input,
        )?;
        Ok(StreamConfig {
            channels: 0b11,
            samplerate,
            buffer_size_range: (None, None),
            exclusive: false,
        })
    }

    fn create_input_stream<Callback: SendEverywhereButOnWeb + AudioInputCallback>(
        &self,
        stream_config: StreamConfig,
        callback: Callback,
    ) -> Result<Self::StreamHandle<Callback>, Self::Error> {
        CoreAudioStream::new_input(self.device_id, stream_config, callback)
    }
}

fn output_stream_format(sample_rate: f64, channels: ChannelMap32) -> StreamFormat {
    StreamFormat {
        sample_rate,
        sample_format: SampleFormat::F32,
        flags: LinearPcmFlags::IS_NON_INTERLEAVED | LinearPcmFlags::IS_FLOAT,
        channels,
    }
}

impl AudioOutputDevice for CoreAudioDevice {
    fn output_channel_map(&self) -> impl Iterator<Item = Channel> {
        let channels = match audio_unit_from_device_id(self.device_id, false) {
            Err(err) => {
                eprintln!("CoreAudio error getting audio unit: {err}");
                0
            }
            Ok(audio_unit) => {
                let stream_format = audio_unit.output_stream_format().unwrap();
                stream_format.channels as usize
            }
        };
        (0..channels).map(|ch| Channel {
            index: ch,
            name: Cow::Owned(format!("Channel {}", ch)),
        })
    }

    type StreamHandle<Callback: AudioOutputCallback> = CoreAudioStream<Callback>;

    fn default_output_config(&self) -> Result<StreamConfig, Self::Error> {
        let audio_unit = audio_unit_from_device_id(self.device_id, false)?;
        let samplerate = audio_unit.sample_rate()?;
        Ok(StreamConfig {
            samplerate,
            buffer_size_range: (None, None),
            channels: 0b11,
            exclusive: false,
        })
    }

    fn create_output_stream<Callback: SendEverywhereButOnWeb + AudioOutputCallback>(
        &self,
        stream_config: StreamConfig,
        callback: Callback,
    ) -> Result<Self::StreamHandle<Callback>, Self::Error> {
        CoreAudioStream::new_output(self.device_id, stream_config, callback)
    }
}

/// Stream type created by opening up a stream on a [`CoreAudioDevice`].
pub struct CoreAudioStream<Callback> {
    audio_unit: AudioUnit,
    callback_retrieve: oneshot::Sender<oneshot::Sender<Callback>>,
}

impl<Callback> AudioStreamHandle<Callback> for CoreAudioStream<Callback> {
    type Error = Infallible;

    fn eject(mut self) -> Result<Callback, Self::Error> {
        let (tx, rx) = oneshot::channel();
        self.callback_retrieve.send(tx).unwrap();
        let callback = rx.recv().unwrap();
        self.audio_unit.free_input_callback();
        self.audio_unit.free_render_callback();
        Ok(callback)
    }
}

impl<Callback: 'static + Send + AudioInputCallback> CoreAudioStream<Callback> {
    fn new_input(
        device_id: AudioDeviceID,
        stream_config: StreamConfig,
        callback: Callback,
    ) -> Result<Self, CoreAudioError> {
        let mut audio_unit = audio_unit_from_device_id(device_id, true)?;
        let asbd = input_stream_format(stream_config.samplerate, stream_config.channels).to_asbd();
        audio_unit.set_property(
            kAudioUnitProperty_StreamFormat,
            Scope::Output,
            Element::Input,
            Some(&asbd),
        )?;
        let mut buffer = AudioBuffer::zeroed(
            stream_config.channels.count(),
            stream_config.samplerate as _,
        );

        // Set up the callback retrieval process, without needing to make the callback `Sync`
        let (tx, rx) = oneshot::channel::<oneshot::Sender<Callback>>();
        let mut callback = Some(callback);
        audio_unit.set_input_callback(move |args: Args<data::Interleaved<i16>>| {
            if let Ok(sender) = rx.try_recv() {
                sender.send(callback.take().unwrap()).unwrap();
                return Err(());
            }
            let mut buffer = buffer.slice_mut(..args.num_frames);
            for (out, inp) in buffer
                .as_interleaved_mut()
                .iter_mut()
                .zip(args.data.buffer.iter())
            {
                *out = inp.into_float();
            }
            let timestamp =
                Timestamp::from_count(stream_config.samplerate, args.time_stamp.mSampleTime as _);
            let input = AudioInput {
                buffer: buffer.as_ref(),
                timestamp,
            };
            if let Some(callback) = &mut callback {
                callback.on_input_data(
                    AudioCallbackContext {
                        stream_config,
                        timestamp,
                    },
                    input,
                );
            }
            Ok(())
        })?;
        audio_unit.start()?;
        Ok(Self {
            audio_unit,
            callback_retrieve: tx,
        })
    }
}

impl<Callback: 'static + Send + AudioOutputCallback> CoreAudioStream<Callback> {
    fn new_output(
        device_id: AudioDeviceID,
        stream_config: StreamConfig,
        callback: Callback,
    ) -> Result<Self, CoreAudioError> {
        let mut audio_unit = audio_unit_from_device_id(device_id, false)?;
        let asbd = output_stream_format(stream_config.samplerate, stream_config.channels).to_asbd();
        audio_unit.set_property(
            kAudioUnitProperty_StreamFormat,
            Scope::Input,
            Element::Output,
            Some(&asbd),
        )?;
        let mut buffer = AudioBuffer::zeroed(
            stream_config.channels.count(),
            stream_config.samplerate as _,
        );

        // Set up the callback retrieval process, without needing to make the callback `Sync`
        let (tx, rx) = oneshot::channel::<oneshot::Sender<Callback>>();
        let mut callback = Some(callback);
        audio_unit.set_render_callback(move |mut args: Args<data::NonInterleaved<f32>>| {
            if let Ok(sender) = rx.try_recv() {
                sender.send(callback.take().unwrap()).unwrap();
                return Err(());
            }
            let mut buffer = buffer.slice_mut(..args.num_frames);
            let timestamp =
                Timestamp::from_count(stream_config.samplerate, args.time_stamp.mSampleTime as _);
            let output = AudioOutput {
                buffer: buffer.as_mut(),
                timestamp,
            };
            if let Some(callback) = &mut callback {
                callback.on_output_data(
                    AudioCallbackContext {
                        stream_config,
                        timestamp,
                    },
                    output,
                );
                for (output, inner) in args.data.channels_mut().zip(buffer.channels()) {
                    output.copy_from_slice(inner.as_slice().unwrap());
                }
            }
            Ok(())
        })?;
        audio_unit.start()?;
        Ok(Self {
            audio_unit,
            callback_retrieve: tx,
        })
    }
}<|MERGE_RESOLUTION|>--- conflicted
+++ resolved
@@ -115,8 +115,6 @@
         }
     }
 
-<<<<<<< HEAD
-=======
     fn device_type(&self) -> DeviceType {
         self.device_type
     }
@@ -143,7 +141,6 @@
         })
     }
 
->>>>>>> 6635456c
     fn is_config_supported(&self, _config: &StreamConfig) -> bool {
         true
     }
