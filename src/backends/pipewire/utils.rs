--- conflicted
+++ resolved
@@ -18,19 +18,10 @@
     }
 
     let media_class = object.props?.get("media.class")?;
-<<<<<<< HEAD
-    Some(match (is_input(media_class), is_output(media_class)) {
-        (true, true) => DeviceType::Output,
-        (true, _) => DeviceType::Input,
-        (_, true) => DeviceType::Output,
-        _ => return None,
-    })
-=======
     let mut device_type = DeviceType::empty();
     device_type.set(DeviceType::INPUT, is_input(media_class));
     device_type.set(DeviceType::OUTPUT, is_output(media_class));
     Some(device_type)
->>>>>>> 6635456c
 }
 
 pub fn get_devices() -> Result<Vec<(u32, DeviceType)>, PipewireError> {
@@ -86,14 +77,4 @@
     drop(_listener_core);
     drop(_listener_reg);
     Ok(Rc::into_inner(data).unwrap().into_inner())
-<<<<<<< HEAD
-}
-
-pub fn get_default_node_for(device_type: DeviceType) -> u32 {
-    match device_type {
-        DeviceType::Input => 0,
-        DeviceType::Output => 1,
-    }
-=======
->>>>>>> 6635456c
 }