--- conflicted
+++ resolved
@@ -212,12 +212,8 @@
     pub fn channels_mut(&mut self) -> impl '_ + Iterator<Item = ArrayViewMut1<S::Elem>> {
         self.storage.rows_mut().into_iter()
     }
-
-<<<<<<< HEAD
-=======
-    /// Return a mutable interleaved 2-D array view, where samples are in rows and channels are in
+/// Return a mutable interleaved 2-D array view, where samples are in rows and channels are in
     /// columns.
->>>>>>> a26b7277
     pub fn as_interleaved_mut(&mut self) -> ArrayViewMut2<S::Elem> {
         self.storage.view_mut().reversed_axes()
     }
@@ -463,18 +459,11 @@
         }
     }
 
-<<<<<<< HEAD
-    pub fn mix(&mut self, other: AudioRef<T>, other_amplitude: T::Float)
-    where
-        T: AddAssign<T>,
-=======
     /// Mix a buffer into this buffer at the specified amplitude. The audio will be mixed into
     /// this buffer as a result, and the other buffer's amplitude will be changed similarly to
-    /// applying [`Self::change_amplitude`] first.
-    pub fn mix(&mut self, other: AudioRef<S::Elem>, other_amplitude: <S::Elem as Sample>::Float)
+    /// applying [`Self::change_amplitude`] first.pub fn mix(&mut self, other: AudioRef<S::Elem>, other_amplitude: <S::Elem as Sample>::Float)
     where
         S::Elem: AddAssign<S::Elem>,
->>>>>>> a26b7277
     {
         for (mut ch_a, ch_b) in self.channels_mut().zip(other.channels()) {
             for (a, b) in ch_a.iter_mut().zip(ch_b) {
