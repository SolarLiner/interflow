use core::panic;

/// Trait for types which can represent bitsets.
///
/// A bit set is a type which encodes a boolean value, functioning similarly in principle to a
/// `HashSet<usize>`.
pub trait Bitset: Sized {
    /// Return the capacity of this bitset, that is, how many indices can be used with this type.
    fn capacity(&self) -> usize;

    /// Get the value for a specific index. Implementations should panic when this value is out
    /// of range.
    fn get_index(&self, index: usize) -> bool;

    /// Sets the value for a specific index. Implementations should panic when this value is out
    /// of range.
    fn set_index(&mut self, index: usize, value: bool);

<<<<<<< HEAD
=======
    /// Returns an iterator of indices for which the value has been set `true`.
>>>>>>> a26b7277
    fn indices(&self) -> impl IntoIterator<Item = usize> {
        (0..self.capacity()).filter_map(|i| self.get_index(i).then_some(i))
    }

<<<<<<< HEAD
=======
    /// Count the number of `true` elements in this bit set.
>>>>>>> a26b7277
    fn count(&self) -> usize {
        self.indices().into_iter().count()
    }

    /// Builder-like method for setting a value at a specific index.
    fn with_index(&mut self, index: usize, value: bool) -> &mut Self {
        self.set_index(index, value);
        self
    }

<<<<<<< HEAD
=======
    /// Builder-like method for setting all provided indices to `.
>>>>>>> a26b7277
    fn with_indices(mut self, indices: impl IntoIterator<Item = usize>) -> Self {
        for ix in indices {
            self.set_index(ix, true);
        }
        self
    }
}

#[duplicate::duplicate_item(
    ty;
    [u8];
    [u16];
    [u32];
    [u64];
    [u128];
)]
impl Bitset for ty {
    fn capacity(&self) -> usize {
        ty::BITS as usize
    }

    fn get_index(&self, index: usize) -> bool {
        let mask = 1 << index;
        self & mask > 0
    }

    fn set_index(&mut self, index: usize, value: bool) {
        let mask = 1 << index;
        if value {
            *self |= mask;
        } else {
            *self &= !mask;
        }
    }

    fn count(&self) -> usize {
        self.count_ones() as _
    }
}

fn get_inner_bitset_at<T: Bitset>(arr: &[T], mut index: usize) -> Option<(usize, usize)> {
    arr.iter().enumerate().find_map({
        move |(i, b)| {
            return match index.checked_sub(b.capacity()) {
                None => Some((i, index)),
                Some(v) => {
                    index = v;
                    None
                }
            };
        }
    })
}

impl<'a, T: Bitset> Bitset for &'a mut [T] {
    fn capacity(&self) -> usize {
        self.iter().map(|b| b.capacity()).sum()
    }

    fn get_index(&self, index: usize) -> bool {
        let Some((bitset_index, inner_index)) = get_inner_bitset_at(self, index) else {
            return false;
        };
        self[bitset_index].get_index(inner_index)
    }

    fn set_index(&mut self, index: usize, value: bool) {
        let Some((bitset_index, inner_index)) = get_inner_bitset_at(self, index) else {
            panic!("Index {index} outside of range {}", self.capacity());
        };
        self[bitset_index].set_index(inner_index, value);
    }
}

/// Type alias for a bitset with a capacity of 32 slots.
pub type ChannelMap32 = u32;
/// Type alias for a bitset with a capacity of 64 slots.
pub type ChannelMap64 = u64;
/// Type alias for a bitset with a capacity of 128 slots.
pub type ChannelMap128 = u128;

#[cfg(test)]
mod test {
    use std::collections::HashSet;
    use std::hash::RandomState;

    use crate::channel_map::Bitset;

    #[test]
    fn test_getset_index() {
        let mut bitset = 0u8;
        bitset.set_index(0, true);
        bitset.set_index(2, true);
        bitset.set_index(3, true);
        bitset.set_index(2, false);

        assert_eq!(0b1001, bitset);
        assert!(bitset.get_index(0));
        assert!(bitset.get_index(3));
        assert!(!bitset.get_index(2));
    }

    #[test]
    fn test_indices() {
        let bitset = 0b10010100u8;
        let result = HashSet::<_, RandomState>::from_iter(bitset.indices());
        assert_eq!(HashSet::from_iter([2, 4, 7]), result);
    }

    #[test]
    fn test_slice_getset() {
        let mut storage = [0; 3];
        let mut bitset: &mut [u32] = &mut storage;

        bitset.set_index(0, true);
        bitset.set_index(34, true);
        bitset.set_index(81, true);

        assert_eq!([0b1, 0b100, 1 << (81 - 64)], bitset);

        assert!(bitset.get_index(0));
        assert!(bitset.get_index(34));
        assert!(bitset.get_index(81));
    }

    #[test]
    fn test_slice_indices() {
        let mut storage = [0b100101u8, 1 << 6 | 1 << 4, 1];
        let bitrate: &mut [u8] = &mut storage;
        let result = HashSet::<_, RandomState>::from_iter(bitrate.indices());
        assert_eq!(HashSet::from_iter([0, 2, 5, 12, 14, 16]), result);
    }
}<|MERGE_RESOLUTION|>--- conflicted
+++ resolved
@@ -16,18 +16,11 @@
     /// of range.
     fn set_index(&mut self, index: usize, value: bool);
 
-<<<<<<< HEAD
-=======
     /// Returns an iterator of indices for which the value has been set `true`.
->>>>>>> a26b7277
     fn indices(&self) -> impl IntoIterator<Item = usize> {
         (0..self.capacity()).filter_map(|i| self.get_index(i).then_some(i))
     }
-
-<<<<<<< HEAD
-=======
-    /// Count the number of `true` elements in this bit set.
->>>>>>> a26b7277
+/// Count the number of `true` elements in this bit set.
     fn count(&self) -> usize {
         self.indices().into_iter().count()
     }
@@ -37,11 +30,7 @@
         self.set_index(index, value);
         self
     }
-
-<<<<<<< HEAD
-=======
-    /// Builder-like method for setting all provided indices to `.
->>>>>>> a26b7277
+/// Builder-like method for setting all provided indices to `.
     fn with_indices(mut self, indices: impl IntoIterator<Item = usize>) -> Self {
         for ix in indices {
             self.set_index(ix, true);
