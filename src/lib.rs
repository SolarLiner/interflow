#![doc = include_str!("../README.md")]
#![warn(missing_docs)]

use std::borrow::Cow;

use crate::audio_buffer::{AudioMut, AudioRef};
use crate::channel_map::ChannelMap32;
use crate::timestamp::Timestamp;

pub mod audio_buffer;
pub mod backends;
pub mod channel_map;
pub mod prelude;
pub mod timestamp;

/// Audio drivers provide access to the inputs and outputs of physical devices.
/// Several drivers might provide the same accesses, some sharing it with other applications,
/// while others work in exclusive mode.
pub trait AudioDriver {
    /// Type of errors that can happen when using this audio driver.
    type Error: std::error::Error;
    /// Type of audio devices this driver provides.
    type Device: AudioDevice;

    /// Driver display name.
    const DISPLAY_NAME: &'static str;

    /// Runtime version of the audio driver. If there is a difference between "client" and
    /// "server" versions, then this should reflect the server version.
    fn version(&self) -> Result<Cow<str>, Self::Error>;

    /// Default device of the given type. This is most often tied to the audio settings at the
    /// operating system level.
    fn default_device(&self, device_type: DeviceType) -> Result<Option<Self::Device>, Self::Error>;

    /// List all devices available through this audio driver.
    fn list_devices(&self) -> Result<impl IntoIterator<Item = Self::Device>, Self::Error>;
}

/// Devices are either inputs, outputs, or provide both at the same time.
#[derive(Debug, Clone, Copy, PartialEq, Eq, Hash)]
pub enum DeviceType {
    /// Device only supports inputs.
    Input,
    /// Device only supports outputs.
    Output,
    /// Device supports simultaneous inputs and outputs.
    Duplex,
}

/// Configuration for an audio stream.
#[derive(Debug, Clone, Copy, PartialEq)]
pub struct StreamConfig {
    /// Configured sample rate of the requested stream. The opened stream can have a different
    /// sample rate, so don't rely on this parameter being correct at runtime.
    pub samplerate: f64,
    /// Map of channels requested by the stream. Entries correspond in order to
    /// [AudioDevice::channel_map].
    /// 
    /// Some drivers allow specifying which channels are going to be opened and available through
    /// the audio buffers. For other drivers, only the number of requested channels is used, and 
    /// order does not matter.
    pub channels: ChannelMap32,
    /// Range of preferential buffer sizes. The library will make a bast-effort attempt at
    /// honoring this setting, and in future versions may provide additional buffering to ensure
    /// it, but for now you should not make assumptions on buffer sizes based on this setting.
    pub buffer_size_range: (Option<usize>, Option<usize>),
}

/// Audio channel description.
#[derive(Debug, Clone)]
pub struct Channel<'a> {
    /// Index of the channel in the device
    pub index: usize,
    /// Display name for the channel, if available, else a generic name like "Channel 1"
    pub name: Cow<'a, str>,
}

/// Trait for types describing audio devices. Audio devices have zero or more inputs and outputs,
/// and depending on the driver, can be duplex devices which can provide both of them at the same
/// time natively.
pub trait AudioDevice {
    /// Type of errors that can happen when using this device.
    type Error: std::error::Error;

    /// Device display name
    fn name(&self) -> Cow<str>;

    /// Device type. Either input, output, or duplex.
    fn device_type(&self) -> DeviceType;

    /// Iterator of the available channels in this device. Channel indices are used when
    /// specifying which channels to open when creating an audio stream.
    fn channel_map(&self) -> impl IntoIterator<Item = Channel>;

    /// Not all configuration values make sense for a particular device, and this method tests a
    /// configuration to see if it can be used in an audio stream.
    fn is_config_supported(&self, config: &StreamConfig) -> bool;

    /// Enumerate all possible configurations this device supports. If that is not provided by
    /// the device, and not easily generated manually, this will return `None`.
    fn enumerate_configurations(&self) -> Option<impl IntoIterator<Item = StreamConfig>>;
}

/// Marker trait for values which are [Send] everywhere but on the web (as WASM does not yet have
/// web targets.
///
/// This should only be used to define the traits and should not be relied upon in external code.
/// 
/// This definition is selected on non-web platforms, and does require [`Send`].
#[cfg(not(wasm))]
pub trait SendEverywhereButOnWeb: 'static + Send {}
#[cfg(not(wasm))]
impl<T: 'static + Send> SendEverywhereButOnWeb for T {}

/// Marker trait for values which are [Send] everywhere but on the web (as WASM does not yet have
/// web targets.
///
/// This should only be used to define the traits and should not be relied upon in external code.
///
/// This definition is selected on web platforms, and does not require [`Send`].
#[cfg(wasm)]
pub trait SendEverywhereButOnWeb {}
#[cfg(wasm)]
impl<T> SendEverywhereButOnWeb for T {}

/// Trait for types which can provide input streams.
/// 
/// Input devices require a [`AudioInputCallback`] which receives the audio data from the input 
/// device, and processes it.
pub trait AudioInputDevice: AudioDevice {
    /// Type of the resulting stream. This stream can be used to control the audio processing 
    /// externally, or stop it completely and give back ownership of the callback with 
    /// [`AudioStreamHandle::eject`].
    type StreamHandle<Callback: AudioInputCallback>: AudioStreamHandle<Callback>;
    fn default_input_config(&self) -> Result<StreamConfig, Self::Error>;

<<<<<<< HEAD
    fn create_input_stream<Callback: SendEverywhereButOnWeb + AudioInputCallback>(
=======
    /// Creates an input stream with the provided stream configuration. For this call to be 
    /// valid, [`AudioDevice::is_config_supported`] should have returned `true` on the provided 
    /// configuration.
    /// 
    /// An input callback is required to process the audio, whose ownership will be transferred 
    /// to the audio stream.
    fn create_input_stream<
        Callback: SendEverywhereButOnWeb + AudioInputCallback,
    >(
>>>>>>> c2df47af
        &self,
        stream_config: StreamConfig,
        callback: Callback,
    ) -> Result<Self::StreamHandle<Callback>, Self::Error>;
    
    fn default_input_stream<Callback: SendEverywhereButOnWeb + AudioInputCallback>(
        &self, callback: Callback,
    ) -> Result<Self::StreamHandle<Callback>, Self::Error> {
        self.create_input_stream(self.default_input_config()?, callback)
    }
}

/// Trait for types which can provide output streams.
///
/// Output devices require a [`AudioOutputCallback`] which receives the audio data from the output 
/// device, and processes it.
pub trait AudioOutputDevice: AudioDevice {
    /// Type of the resulting stream. This stream can be used to control the audio processing 
    /// externally, or stop it completely and give back ownership of the callback with 
    /// [`AudioStreamHandle::eject`].
    type StreamHandle<Callback: AudioOutputCallback>: AudioStreamHandle<Callback>;
    fn default_output_config(&self) -> Result<StreamConfig, Self::Error>;

<<<<<<< HEAD
    fn create_output_stream<Callback: SendEverywhereButOnWeb + AudioOutputCallback>(
=======
    /// Creates an output stream with the provided stream configuration. For this call to be 
    /// valid, [`AudioDevice::is_config_supported`] should have returned `true` on the provided 
    /// configuration.
    ///
    /// An output callback is required to process the audio, whose ownership will be transferred 
    /// to the audio stream.
    fn create_output_stream<
        Callback: SendEverywhereButOnWeb + AudioOutputCallback,
    >(
>>>>>>> c2df47af
        &self,
        stream_config: StreamConfig,
        callback: Callback,
    ) -> Result<Self::StreamHandle<Callback>, Self::Error>;
    
    fn default_output_stream<Callback: SendEverywhereButOnWeb + AudioOutputCallback>(
        &self, callback: Callback,
    ) -> Result<Self::StreamHandle<Callback>, Self::Error> {
        self.create_output_stream(self.default_output_config()?, callback)
    }
}

/// Trait for types which handles an audio stream (input or output).
pub trait AudioStreamHandle<Callback> {
    /// Type of errors which have caused the stream to fail.
    type Error: std::error::Error;

    /// Eject the stream, returning ownership of the callback.
    /// 
    /// An error can occur when an irrecoverable error has occured and ownership has been lost 
    /// already.
    fn eject(self) -> Result<Callback, Self::Error>;
}

#[duplicate::duplicate_item(
    name            bufty;
    [AudioInput]    [AudioRef < 'a, T >];
    [AudioOutput]   [AudioMut < 'a, T >];
)]
/// Plain-old-data object holding references to the audio buffer and the associated time-keeping 
/// [`Timestamp`]. This timestamp is associated with the stream, and in the cases where the 
/// driver provides timing information, it is used instead of relying on sample-counting.
pub struct name<'a, T> {
    /// Associated time stamp for this callback. The time represents the duration for which the 
    /// stream has been opened, and is either provided by the driver if available, or is kept up 
    /// manually by the library.
    pub timestamp: Timestamp,
    /// Audio buffer data.
    pub buffer: bufty,
}

/// Plain-old-data object holding the passed-in stream configuration, as well as a general 
/// callback timestamp, which can be different from the input and output streams in case of 
/// cross-stream latencies; differences in timing can indicate desync.
pub struct AudioCallbackContext {
    /// Passed-in stream configuration. Values have been updated where necessary to correspond to
    /// the actual stream properties.
    pub stream_config: StreamConfig,
    /// Callback-wide timestamp.
    pub timestamp: Timestamp,
}

/// Trait of types which process input audio data. This is the trait that users will want to 
/// implement when processing an input device.
pub trait AudioInputCallback {
    /// Callback called when input data is available to be processed.
    fn on_input_data(&mut self, context: AudioCallbackContext, input: AudioInput<f32>);
}

/// Trait of types which process output audio data. This is the trait that users will want to 
/// implement when processing an output device.
pub trait AudioOutputCallback {
    /// Callback called when output data is available to be processed.
    fn on_output_data(&mut self, context: AudioCallbackContext, input: AudioOutput<f32>);
}<|MERGE_RESOLUTION|>--- conflicted
+++ resolved
@@ -56,9 +56,9 @@
     pub samplerate: f64,
     /// Map of channels requested by the stream. Entries correspond in order to
     /// [AudioDevice::channel_map].
-    /// 
+    ///
     /// Some drivers allow specifying which channels are going to be opened and available through
-    /// the audio buffers. For other drivers, only the number of requested channels is used, and 
+    /// the audio buffers. For other drivers, only the number of requested channels is used, and
     /// order does not matter.
     pub channels: ChannelMap32,
     /// Range of preferential buffer sizes. The library will make a bast-effort attempt at
@@ -106,7 +106,7 @@
 /// web targets.
 ///
 /// This should only be used to define the traits and should not be relied upon in external code.
-/// 
+///
 /// This definition is selected on non-web platforms, and does require [`Send`].
 #[cfg(not(wasm))]
 pub trait SendEverywhereButOnWeb: 'static + Send {}
@@ -125,34 +125,28 @@
 impl<T> SendEverywhereButOnWeb for T {}
 
 /// Trait for types which can provide input streams.
-/// 
-/// Input devices require a [`AudioInputCallback`] which receives the audio data from the input 
+///
+/// Input devices require a [`AudioInputCallback`] which receives the audio data from the input
 /// device, and processes it.
 pub trait AudioInputDevice: AudioDevice {
-    /// Type of the resulting stream. This stream can be used to control the audio processing 
-    /// externally, or stop it completely and give back ownership of the callback with 
+    /// Type of the resulting stream. This stream can be used to control the audio processing
+    /// externally, or stop it completely and give back ownership of the callback with
     /// [`AudioStreamHandle::eject`].
     type StreamHandle<Callback: AudioInputCallback>: AudioStreamHandle<Callback>;
     fn default_input_config(&self) -> Result<StreamConfig, Self::Error>;
 
-<<<<<<< HEAD
+    /// Creates an input stream with the provided stream configuration. For this call to be
+    /// valid, [`AudioDevice::is_config_supported`] should have returned `true` on the provided
+    /// configuration.
+    ///
+    /// An input callback is required to process the audio, whose ownership will be transferred
+    /// to the audio stream.
     fn create_input_stream<Callback: SendEverywhereButOnWeb + AudioInputCallback>(
-=======
-    /// Creates an input stream with the provided stream configuration. For this call to be 
-    /// valid, [`AudioDevice::is_config_supported`] should have returned `true` on the provided 
-    /// configuration.
-    /// 
-    /// An input callback is required to process the audio, whose ownership will be transferred 
-    /// to the audio stream.
-    fn create_input_stream<
-        Callback: SendEverywhereButOnWeb + AudioInputCallback,
-    >(
->>>>>>> c2df47af
         &self,
         stream_config: StreamConfig,
         callback: Callback,
     ) -> Result<Self::StreamHandle<Callback>, Self::Error>;
-    
+
     fn default_input_stream<Callback: SendEverywhereButOnWeb + AudioInputCallback>(
         &self, callback: Callback,
     ) -> Result<Self::StreamHandle<Callback>, Self::Error> {
@@ -162,33 +156,27 @@
 
 /// Trait for types which can provide output streams.
 ///
-/// Output devices require a [`AudioOutputCallback`] which receives the audio data from the output 
+/// Output devices require a [`AudioOutputCallback`] which receives the audio data from the output
 /// device, and processes it.
 pub trait AudioOutputDevice: AudioDevice {
-    /// Type of the resulting stream. This stream can be used to control the audio processing 
-    /// externally, or stop it completely and give back ownership of the callback with 
+    /// Type of the resulting stream. This stream can be used to control the audio processing
+    /// externally, or stop it completely and give back ownership of the callback with
     /// [`AudioStreamHandle::eject`].
     type StreamHandle<Callback: AudioOutputCallback>: AudioStreamHandle<Callback>;
     fn default_output_config(&self) -> Result<StreamConfig, Self::Error>;
 
-<<<<<<< HEAD
+    /// Creates an output stream with the provided stream configuration. For this call to be
+    /// valid, [`AudioDevice::is_config_supported`] should have returned `true` on the provided
+    /// configuration.
+    ///
+    /// An output callback is required to process the audio, whose ownership will be transferred
+    /// to the audio stream.
     fn create_output_stream<Callback: SendEverywhereButOnWeb + AudioOutputCallback>(
-=======
-    /// Creates an output stream with the provided stream configuration. For this call to be 
-    /// valid, [`AudioDevice::is_config_supported`] should have returned `true` on the provided 
-    /// configuration.
-    ///
-    /// An output callback is required to process the audio, whose ownership will be transferred 
-    /// to the audio stream.
-    fn create_output_stream<
-        Callback: SendEverywhereButOnWeb + AudioOutputCallback,
-    >(
->>>>>>> c2df47af
         &self,
         stream_config: StreamConfig,
         callback: Callback,
     ) -> Result<Self::StreamHandle<Callback>, Self::Error>;
-    
+
     fn default_output_stream<Callback: SendEverywhereButOnWeb + AudioOutputCallback>(
         &self, callback: Callback,
     ) -> Result<Self::StreamHandle<Callback>, Self::Error> {
@@ -202,8 +190,8 @@
     type Error: std::error::Error;
 
     /// Eject the stream, returning ownership of the callback.
-    /// 
-    /// An error can occur when an irrecoverable error has occured and ownership has been lost 
+    ///
+    /// An error can occur when an irrecoverable error has occured and ownership has been lost
     /// already.
     fn eject(self) -> Result<Callback, Self::Error>;
 }
@@ -213,20 +201,20 @@
     [AudioInput]    [AudioRef < 'a, T >];
     [AudioOutput]   [AudioMut < 'a, T >];
 )]
-/// Plain-old-data object holding references to the audio buffer and the associated time-keeping 
-/// [`Timestamp`]. This timestamp is associated with the stream, and in the cases where the 
+/// Plain-old-data object holding references to the audio buffer and the associated time-keeping
+/// [`Timestamp`]. This timestamp is associated with the stream, and in the cases where the
 /// driver provides timing information, it is used instead of relying on sample-counting.
 pub struct name<'a, T> {
-    /// Associated time stamp for this callback. The time represents the duration for which the 
-    /// stream has been opened, and is either provided by the driver if available, or is kept up 
+    /// Associated time stamp for this callback. The time represents the duration for which the
+    /// stream has been opened, and is either provided by the driver if available, or is kept up
     /// manually by the library.
     pub timestamp: Timestamp,
     /// Audio buffer data.
     pub buffer: bufty,
 }
 
-/// Plain-old-data object holding the passed-in stream configuration, as well as a general 
-/// callback timestamp, which can be different from the input and output streams in case of 
+/// Plain-old-data object holding the passed-in stream configuration, as well as a general
+/// callback timestamp, which can be different from the input and output streams in case of
 /// cross-stream latencies; differences in timing can indicate desync.
 pub struct AudioCallbackContext {
     /// Passed-in stream configuration. Values have been updated where necessary to correspond to
@@ -236,14 +224,14 @@
     pub timestamp: Timestamp,
 }
 
-/// Trait of types which process input audio data. This is the trait that users will want to 
+/// Trait of types which process input audio data. This is the trait that users will want to
 /// implement when processing an input device.
 pub trait AudioInputCallback {
     /// Callback called when input data is available to be processed.
     fn on_input_data(&mut self, context: AudioCallbackContext, input: AudioInput<f32>);
 }
 
-/// Trait of types which process output audio data. This is the trait that users will want to 
+/// Trait of types which process output audio data. This is the trait that users will want to
 /// implement when processing an output device.
 pub trait AudioOutputCallback {
     /// Callback called when output data is available to be processed.
