--- conflicted
+++ resolved
@@ -10,20 +10,10 @@
     let device = default_output_device();
     println!("Using device {}", device.name());
     let stream = device
-<<<<<<< HEAD
-        .create_output_stream(
-            config,
-            SineWave {
-                frequency: 440.,
-                phase: 0.,
-            },
-        )
-=======
         .default_output_stream(SineWave {
             frequency: 440.,
             phase: 0.,
         })
->>>>>>> a26b7277
         .unwrap();
     println!("Press Enter to stop");
     std::io::stdin().read_line(&mut String::new())?;
